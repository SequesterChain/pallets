--- conflicted
+++ resolved
@@ -8,7 +8,7 @@
 };
 use frame_system as system;
 
-<<<<<<< HEAD
+use pallet_treasury::BalanceOf;
 use sp_runtime::{
     offchain::{
         testing::{self},
@@ -16,10 +16,6 @@
     },
     traits::{AccountIdConversion, Convert, Saturating},
 };
-=======
-use pallet_treasury::BalanceOf;
-use sp_runtime::traits::{AccountIdConversion, Convert};
->>>>>>> 4bac3914
 use xcm_builder::{AllowUnpaidExecutionFrom, FixedWeightBounds};
 use xcm_executor::{
     traits::{InvertLocation, TransactAsset, WeightTrader},
@@ -246,11 +242,7 @@
     <S as frame_system::Config>::AccountId: From<AccountId>,
     <S as frame_system::Config>::AccountId: Into<AccountId>,
 {
-<<<<<<< HEAD
-    fn match_event(
-        event: pallet_balances::Event<S>,
-        curr_block_fee_sum: &mut <S as donations_pallet::Config>::Balance,
-    ) {
+    fn match_event(event: pallet_balances::Event<S>, curr_block_fee_sum: &mut BalanceOf<S>) {
         let treasury_id: AccountId = TreasuryPalletId::get().into_account();
         match event {
             <pallet_balances::Event<S>>::Deposit { who, amount } => {
@@ -260,16 +252,11 @@
 
                 log::info!("who: {:?} treasury account: {:?}", who, treasury_id);
                 if who == treasury_id.into() {
-                    *curr_block_fee_sum = (*curr_block_fee_sum)
-                        .saturating_add(<S as donations_pallet::Config>::Balance::from(amount));
+                    *curr_block_fee_sum = (*curr_block_fee_sum).saturating_add(amount);
                 }
             }
             _ => {}
         }
-=======
-    fn match_event(event: pallet_balances::Event<S>, curr_block_fee_sum: &mut BalanceOf<S>) {
-        todo!()
->>>>>>> 4bac3914
     }
 }
 
